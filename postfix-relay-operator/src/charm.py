#!/usr/bin/env python3

# Copyright 2025 Canonical Ltd.
# See LICENSE file for licensing details.

"""Postfix Relay charm."""

import hashlib
import logging
import shutil
import socket
import subprocess  # nosec
from pathlib import Path
from typing import Any, cast

import ops
from charmlibs import apt, snap
from charms.grafana_agent.v0.cos_agent import COSAgentProvider
from charms.operator_libs_linux.v1 import systemd

import postfix
import utils
from dovecot import (
    construct_dovecot_config_file_content,
    construct_dovecot_user_file_content,
)
from state import ConfigurationError, State
from tls import get_tls_config_paths

logger = logging.getLogger(__name__)


APT_PACKAGES = [
    "acl",
    "dovecot-core",
    "inotify-tools",
    "postfix",
    "postfix-policyd-spf-python",
]

TEMPLATES_DIRPATH = Path("templates")
FILES_DIRPATH = Path("files")
COS_DIRPATH = Path("cos")

POSTFIX_NAME = "postfix"
POSTFIX_PORT = ops.Port("tcp", 25)
ALIASES_FILEPATH = Path("/etc/aliases")
POLICYD_SPF_FILEPATH = Path("/etc/postfix-policyd-spf-python/policyd-spf.conf")
TLS_DH_PARAMS_FILEPATH = Path("/etc/ssl/private/dhparams.pem")
MILTER_PORT = ops.Port("tcp", 8892)
MAIN_CF = "main.cf"
MAIN_CF_TMPL = "postfix_main_cf.tmpl"
MASTER_CF = "master.cf"
MASTER_CF_TMPL = "postfix_master_cf.tmpl"
POSTFIX_SPOOL_DIR = "/var/spool/postfix"

DOVECOT_NAME = "dovecot"
DOVECOT_PORTS = (ops.Port("tcp", 465), ops.Port("tcp", 587))
DOVECOT_CONFIG_FILEPATH = Path("/etc/dovecot/dovecot.conf")
DOVECOT_USERS_FILEPATH = Path("/etc/dovecot/users")

<<<<<<< HEAD
INOTIFY_SERVICE_NAME = "inotify-config-change"
=======
TELEGRAF_CONF_SRC = FILES_DIRPATH / "telegraf.conf"
TELEGRAF_CONF_DST = Path("/var/snap/telegraf/current/telegraf.conf")

LOG_ROTATE_SYSLOG = Path("/etc/logrotate.d/rsyslog")
RSYSLOG_CONF_SRC = FILES_DIRPATH / "50-default.conf"
RSYSLOG_CONF_DST = Path("/etc/rsyslog.d/50-default.conf")
>>>>>>> d2849c85

MILTER_RELATION_NAME = "milter"
PEER_RELATION_NAME = "peer"

SNAP_GROUP = "snap_daemon"


class ReconcileEvent(ops.EventBase):
    """Event representing a preconcile event."""


class PostfixRelayCharm(ops.CharmBase):
    """Postfix Relay."""

    def __init__(self, *args: Any) -> None:
        """Postfix Relay."""
        super().__init__(*args)

<<<<<<< HEAD
        self.on.define_event("reconcile", ReconcileEvent)

=======
        self._grafana_agent = COSAgentProvider(
            self,
            metrics_endpoints=[
                {"path": "/metrics", "port": 9103},
            ],
            dashboard_dirs=[COS_DIRPATH / "grafana_dashboards"],
            metrics_rules_dir=COS_DIRPATH / "prometheus_alert_rules",
            logs_rules_dir=COS_DIRPATH / "loki_alert_rules",
        )
>>>>>>> d2849c85
        self.framework.observe(self.on.install, self._on_install)
        self.framework.observe(self.on.upgrade_charm, self._on_install)
        self.framework.observe(self.on.config_changed, self._reconcile)
        self.framework.observe(self.on.reconcile, self._reconcile)
        self.framework.observe(self.on[PEER_RELATION_NAME].relation_changed, self._reconcile)
        self.framework.observe(self.on[MILTER_RELATION_NAME].relation_changed, self._reconcile)

    def _on_install(self, _: ops.InstallEvent) -> None:
        """Handle the install event."""
        self.unit.status = ops.MaintenanceStatus("Installing packages")
        apt.add_package(APT_PACKAGES, update_cache=True)
<<<<<<< HEAD
        shutil.copytree(FILES_DIRPATH.name, "/", dirs_exist_ok=True)
        contents = utils.render_jinja2_template(
            {"unit_name": self.unit.name}, TEMPLATES_DIRPATH / "inotify-config-change.sh.tmpl"
        )
        utils.write_file(contents, "/etc/systemd/system/inotify-config-change.sh", perms=555)
        systemd.service_start(INOTIFY_SERVICE_NAME)
=======

        self._install_telegraf()

        utils.copy_file(RSYSLOG_CONF_SRC, RSYSLOG_CONF_DST, perms=0o644)
        contents = utils.update_logrotate_conf(LOG_ROTATE_SYSLOG)
        utils.write_file(contents, LOG_ROTATE_SYSLOG)

>>>>>>> d2849c85
        self.unit.status = ops.WaitingStatus()

    def _install_telegraf(self) -> None:
        """Install telegraf."""
        try:
            telegraf_snap = cast(snap.Snap, snap.add(["telegraf"]))
            TELEGRAF_CONF_DST.touch()
            utils.write_file(TELEGRAF_CONF_SRC.read_text(), TELEGRAF_CONF_DST)
            # It is necessary to set permissions for the telegraf process to access
            # the queue directory.
            # https://github.com/influxdata/telegraf/blob/master/plugins/inputs/postfix/README.md#permissions
            set_acl_cmd = ["setfacl", "-Rm", f"g:{SNAP_GROUP}:rX", POSTFIX_SPOOL_DIR]
            set_default_acl_cmd = ["setfacl", "-dm", f"g:{SNAP_GROUP}:rX", POSTFIX_SPOOL_DIR]
            for cmd in (set_acl_cmd, set_default_acl_cmd):
                subprocess.check_call(cmd, timeout=5)  # nosec
            telegraf_snap.restart()
        except snap.SnapError:
            logger.exception("An exception occurred when installing Telegraf snap")
        except subprocess.SubprocessError:
            logger.exception("Error setting ACL commands for Telegraf")

    def _reconcile(self, _: ops.EventBase) -> None:
        self.unit.status = ops.MaintenanceStatus("Reconciling SMTP relay")
        try:
            charm_state = State.from_charm(
                config=self.config,
                relay_access_sources=postfix.fetch_relay_access_sources(),
                relay_recipient_maps=postfix.fetch_relay_recipient_maps(),
                restrict_recipients=postfix.fetch_restrict_recipients(),
                restrict_sender_access=postfix.fetch_sender_access(),
                restrict_senders=postfix.fetch_restrict_senders(),
                sender_login_maps=postfix.fetch_sender_login_maps(),
                transport_maps=postfix.fetch_transport_maps(),
                virtual_alias_maps=postfix.fetch_virtual_alias_maps(),
            )
        except ConfigurationError:
            logger.exception("Error validating the charm configuration.")
            self.unit.status = ops.BlockedStatus("Invalid config")
            return

        self._configure_auth(charm_state)
        self._configure_relay(charm_state)
        self._configure_policyd_spf(charm_state)
        self.unit.status = ops.ActiveStatus()

    def _configure_auth(self, charm_state: State) -> None:
        """Ensure SMTP authentication is configured or disabled via Dovecot."""
        self.unit.status = ops.MaintenanceStatus("Setting up SMTP authentication (dovecot)")

        contents = construct_dovecot_config_file_content(
            DOVECOT_USERS_FILEPATH, charm_state.enable_smtp_auth
        )
        utils.write_file(contents, DOVECOT_CONFIG_FILEPATH)

        if charm_state.smtp_auth_users:
            contents = construct_dovecot_user_file_content(charm_state.smtp_auth_users)
            utils.write_file(contents, DOVECOT_USERS_FILEPATH, perms=0o640, group=DOVECOT_NAME)

        if not charm_state.enable_smtp_auth:
            logger.info("SMTP authentication not enabled, ensuring ports are closed")
            for port in DOVECOT_PORTS:
                self.unit.close_port(port.protocol, port.port)
            systemd.service_pause(DOVECOT_NAME)
            return

        logger.info("Opening additional ports for SMTP authentication")
        for port in DOVECOT_PORTS:
            self.unit.open_port(port.protocol, port.port)

        if not systemd.service_running(DOVECOT_NAME):
            systemd.service_resume(DOVECOT_NAME)
            return

        systemd.service_reload(DOVECOT_NAME)

    def _generate_fqdn(self, domain: str) -> str:
        return f"{self.unit.name.replace('/', '-')}.{domain}"

    def _configure_relay(self, charm_state: State) -> None:
        """Generate and apply Postfix configuration."""
        self.unit.status = ops.MaintenanceStatus("Setting up Postfix relay")

        tls_config_paths = get_tls_config_paths(TLS_DH_PARAMS_FILEPATH)
        fqdn = self._generate_fqdn(charm_state.domain) if charm_state.domain else socket.getfqdn()
        hostname = socket.gethostname()
        milters = self._get_milters()

        context = postfix.construct_postfix_config_params(
            charm_state=charm_state,
            tls_dh_params_path=tls_config_paths.tls_dh_params,
            tls_cert_path=tls_config_paths.tls_cert,
            tls_key_path=tls_config_paths.tls_key,
            tls_cert_key_path=tls_config_paths.tls_cert_key,
            fqdn=fqdn,
            hostname=hostname,
            milters=milters,
        )
        contents = utils.render_jinja2_template(context, TEMPLATES_DIRPATH / MAIN_CF_TMPL)
        utils.write_file(contents, postfix.POSTFIX_CONF_DIRPATH / MAIN_CF)
        contents = utils.render_jinja2_template(context, TEMPLATES_DIRPATH / MASTER_CF_TMPL)
        utils.write_file(contents, postfix.POSTFIX_CONF_DIRPATH / MASTER_CF)

        postfix_maps = postfix.build_postfix_maps(charm_state)
        self._apply_postfix_maps(list(postfix_maps.values()))

        logger.info("Updating aliases")
        self.update_aliases(charm_state.admin_email)

        self.unit.open_port(POSTFIX_PORT.protocol, POSTFIX_PORT.port)

        if not systemd.service_running(POSTFIX_NAME):
            systemd.service_resume(POSTFIX_NAME)
            return

        systemd.service_reload(POSTFIX_NAME)

    @staticmethod
    def _apply_postfix_maps(postfix_maps: list[postfix.PostfixMap]) -> None:
        logger.info("Applying postfix maps")
        for postfix_map in postfix_maps:
            utils.write_file(postfix_map.content, postfix_map.path)
        for map_file in postfix.POSTFIX_MAP_FILES:
            if Path(map_file).exists():
                subprocess.check_call(["postmap", map_file])  # nosec

    @staticmethod
    def _calculate_offset(seed: str, length: int = 2) -> int:
        result = hashlib.md5(seed.encode("utf-8")).hexdigest()[:length]  # nosec
        return int(result, 16)

    def _get_peers(self) -> list[str]:
        """Build a sorted list of all peer unit names."""
        peers = {self.unit.name}

        peer_relation = self.model.get_relation(PEER_RELATION_NAME)
        if peer_relation:
            peers |= {unit.name for unit in peer_relation.units}

        # Sorting ensures a consistent, stable order on all units.
        # The index of this list becomes the unit's "rank".
        return sorted(peers)

    def _get_milters(self) -> str:
        # TODO: We'll bring up a balancer in front of the list of
        # backend/related milters but for now, let's just map 1-to-1 and
        # try spread depending on how many available units.

        peers = self._get_peers()
        index = peers.index(self.unit.name)
        # We want to ensure multiple applications related to the same set
        # of milters are better spread across them. e.g. postfix-relay-A with
        # 2 units, postfix-relay-B also with 2 units, but dkim-signing with 5
        # units. We don't want only the first 2 dkim-signing units to be
        # used.
        offset = index + self._calculate_offset(self.app.name)

        result = []

        for relation in self.model.relations[MILTER_RELATION_NAME]:
            if not relation.units:
                continue

            remote_units = sorted(relation.units, key=lambda u: u.name)
            selected_unit = remote_units[offset % len(remote_units)]

            address = relation.data[selected_unit].get("ingress-address")
            # Default to TCP/8892
            port = relation.data[selected_unit].get("port", MILTER_PORT.port)

            if address:
                result.append(f"inet:{address}:{port}")

        return " ".join(result)

    @staticmethod
    def update_aliases(admin_email: str | None) -> None:
        """Update email aliases.

        Args:
            admin_email: the admin email.
        """
        aliases = []
        if ALIASES_FILEPATH.is_file():
            with ALIASES_FILEPATH.open("r", encoding="utf-8") as f:
                aliases = f.readlines()

        add_devnull = True
        new_aliases = []
        for line in aliases:
            if add_devnull and line.startswith("devnull:"):
                add_devnull = False
            if not line.startswith("root:"):
                new_aliases.append(line)

        if add_devnull:
            new_aliases.append("devnull:       /dev/null\n")
        if admin_email:
            new_aliases.append(f"root:          {admin_email}\n")

        utils.write_file("".join(new_aliases), ALIASES_FILEPATH)
        subprocess.check_call(["newaliases"])  # nosec

    def _configure_policyd_spf(self, charm_state: State) -> None:
        """Configure Postfix SPF policy server (policyd-spf) based on charm state."""
        self.unit.status = ops.MaintenanceStatus("Configuring Postfix policy server")
        if not charm_state.enable_spf:
            logger.info("Postfix policy server for SPF checking (policyd-spf) disabled")
            return

        logger.info("Setting up Postfix policy server for SPF checking (policyd-spf)")

        contents = postfix.construct_policyd_spf_config_file_content(
            charm_state.spf_skip_addresses
        )
        utils.write_file(contents, POLICYD_SPF_FILEPATH)


if __name__ == "__main__":  # pragma: nocover
    ops.main(PostfixRelayCharm)<|MERGE_RESOLUTION|>--- conflicted
+++ resolved
@@ -59,16 +59,11 @@
 DOVECOT_CONFIG_FILEPATH = Path("/etc/dovecot/dovecot.conf")
 DOVECOT_USERS_FILEPATH = Path("/etc/dovecot/users")
 
-<<<<<<< HEAD
 INOTIFY_SERVICE_NAME = "inotify-config-change"
-=======
+
 TELEGRAF_CONF_SRC = FILES_DIRPATH / "telegraf.conf"
 TELEGRAF_CONF_DST = Path("/var/snap/telegraf/current/telegraf.conf")
 
-LOG_ROTATE_SYSLOG = Path("/etc/logrotate.d/rsyslog")
-RSYSLOG_CONF_SRC = FILES_DIRPATH / "50-default.conf"
-RSYSLOG_CONF_DST = Path("/etc/rsyslog.d/50-default.conf")
->>>>>>> d2849c85
 
 MILTER_RELATION_NAME = "milter"
 PEER_RELATION_NAME = "peer"
@@ -87,10 +82,8 @@
         """Postfix Relay."""
         super().__init__(*args)
 
-<<<<<<< HEAD
         self.on.define_event("reconcile", ReconcileEvent)
 
-=======
         self._grafana_agent = COSAgentProvider(
             self,
             metrics_endpoints=[
@@ -100,7 +93,6 @@
             metrics_rules_dir=COS_DIRPATH / "prometheus_alert_rules",
             logs_rules_dir=COS_DIRPATH / "loki_alert_rules",
         )
->>>>>>> d2849c85
         self.framework.observe(self.on.install, self._on_install)
         self.framework.observe(self.on.upgrade_charm, self._on_install)
         self.framework.observe(self.on.config_changed, self._reconcile)
@@ -112,22 +104,15 @@
         """Handle the install event."""
         self.unit.status = ops.MaintenanceStatus("Installing packages")
         apt.add_package(APT_PACKAGES, update_cache=True)
-<<<<<<< HEAD
         shutil.copytree(FILES_DIRPATH.name, "/", dirs_exist_ok=True)
         contents = utils.render_jinja2_template(
             {"unit_name": self.unit.name}, TEMPLATES_DIRPATH / "inotify-config-change.sh.tmpl"
         )
         utils.write_file(contents, "/etc/systemd/system/inotify-config-change.sh", perms=555)
         systemd.service_start(INOTIFY_SERVICE_NAME)
-=======
 
         self._install_telegraf()
 
-        utils.copy_file(RSYSLOG_CONF_SRC, RSYSLOG_CONF_DST, perms=0o644)
-        contents = utils.update_logrotate_conf(LOG_ROTATE_SYSLOG)
-        utils.write_file(contents, LOG_ROTATE_SYSLOG)
-
->>>>>>> d2849c85
         self.unit.status = ops.WaitingStatus()
 
     def _install_telegraf(self) -> None:

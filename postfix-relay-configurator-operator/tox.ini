--- conflicted
+++ resolved
@@ -101,13 +101,10 @@
 [testenv:integration]
 description = Run integration tests
 deps =
-<<<<<<< HEAD
     -r{toxinidir}/requirements.txt
     allure-pytest>=2.8.18
     git+https://github.com/canonical/data-platform-workflows@v24.0.0\#subdirectory=python/pytest_plugins/allure_pytest_collection_report
-=======
     jubilant == 1.4.0
->>>>>>> 6d21f1e8
     juju==3.6.*
     pytest
     pytest-asyncio
